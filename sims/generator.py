from typing import Callable, List
import sims.z3_solver as z3_solver
import eel

from sims.river_rg import generate_river

GRID_WIDTH = 50
GRID_HEIGHT = 50

ROAD_GENERATION_ALGORITHMS = {}

SELECTED_ROAD_GENERATION_ALGORITHM = None

"""
Function to register road generation algorithms.

@param algo_name: Name of the algorithm (ex: Voronoi).
@param func: The function that takes the grid width and height and returns the grid with the generated roads.
"""
def register_road_generation_func(algo_name : str, func : Callable[[int, int], list[list[int]]]):
    global ROAD_GENERATION_ALGORITHMS
    ROAD_GENERATION_ALGORITHMS[algo_name] = func

@eel.expose
def select_rg(algo_name):
    global SELECTED_ROAD_GENERATION_ALGORITHM

    if not algo_name in ROAD_GENERATION_ALGORITHMS:
        raise Exception(f'Non-existing road generation algorithm: {algo_name}.')

    SELECTED_ROAD_GENERATION_ALGORITHM = algo_name

    print(f'Road generation algorithm changed to : {algo_name}.')

@eel.expose
def generate():
<<<<<<< HEAD
    grid =  ROAD_GENERATION_ALGORITHMS[SELECTED_ROAD_GENERATION_ALGORITHM](GRID_WIDTH, GRID_HEIGHT)
    grid = z3_solver.solve(grid)
=======
    grid = ROAD_GENERATION_ALGORITHMS[SELECTED_ROAD_GENERATION_ALGORITHM](GRID_WIDTH, GRID_HEIGHT)
    grid = generate_river(grid, GRID_WIDTH, GRID_HEIGHT)

>>>>>>> 8afea5f0
    return grid

def sync_rg_to_front():
    algorithms = list(ROAD_GENERATION_ALGORITHMS.keys())
    print(f'Syncing rg algorithms to front: {algorithms}.')
    eel.registerRoadGenerationAlgorithms(algorithms)<|MERGE_RESOLUTION|>--- conflicted
+++ resolved
@@ -1,50 +1,45 @@
-from typing import Callable, List
-import sims.z3_solver as z3_solver
-import eel
-
-from sims.river_rg import generate_river
-
-GRID_WIDTH = 50
-GRID_HEIGHT = 50
-
-ROAD_GENERATION_ALGORITHMS = {}
-
-SELECTED_ROAD_GENERATION_ALGORITHM = None
-
-"""
-Function to register road generation algorithms.
-
-@param algo_name: Name of the algorithm (ex: Voronoi).
-@param func: The function that takes the grid width and height and returns the grid with the generated roads.
-"""
-def register_road_generation_func(algo_name : str, func : Callable[[int, int], list[list[int]]]):
-    global ROAD_GENERATION_ALGORITHMS
-    ROAD_GENERATION_ALGORITHMS[algo_name] = func
-
-@eel.expose
-def select_rg(algo_name):
-    global SELECTED_ROAD_GENERATION_ALGORITHM
-
-    if not algo_name in ROAD_GENERATION_ALGORITHMS:
-        raise Exception(f'Non-existing road generation algorithm: {algo_name}.')
-
-    SELECTED_ROAD_GENERATION_ALGORITHM = algo_name
-
-    print(f'Road generation algorithm changed to : {algo_name}.')
-
-@eel.expose
-def generate():
-<<<<<<< HEAD
-    grid =  ROAD_GENERATION_ALGORITHMS[SELECTED_ROAD_GENERATION_ALGORITHM](GRID_WIDTH, GRID_HEIGHT)
-    grid = z3_solver.solve(grid)
-=======
-    grid = ROAD_GENERATION_ALGORITHMS[SELECTED_ROAD_GENERATION_ALGORITHM](GRID_WIDTH, GRID_HEIGHT)
-    grid = generate_river(grid, GRID_WIDTH, GRID_HEIGHT)
-
->>>>>>> 8afea5f0
-    return grid
-
-def sync_rg_to_front():
-    algorithms = list(ROAD_GENERATION_ALGORITHMS.keys())
-    print(f'Syncing rg algorithms to front: {algorithms}.')
+from typing import Callable, List
+import sims.z3_solver as z3_solver
+import eel
+
+from sims.river_rg import generate_river
+
+GRID_WIDTH = 50
+GRID_HEIGHT = 50
+
+ROAD_GENERATION_ALGORITHMS = {}
+
+SELECTED_ROAD_GENERATION_ALGORITHM = None
+
+"""
+Function to register road generation algorithms.
+
+@param algo_name: Name of the algorithm (ex: Voronoi).
+@param func: The function that takes the grid width and height and returns the grid with the generated roads.
+"""
+def register_road_generation_func(algo_name : str, func : Callable[[int, int], list[list[int]]]):
+    global ROAD_GENERATION_ALGORITHMS
+    ROAD_GENERATION_ALGORITHMS[algo_name] = func
+
+@eel.expose
+def select_rg(algo_name):
+    global SELECTED_ROAD_GENERATION_ALGORITHM
+
+    if not algo_name in ROAD_GENERATION_ALGORITHMS:
+        raise Exception(f'Non-existing road generation algorithm: {algo_name}.')
+
+    SELECTED_ROAD_GENERATION_ALGORITHM = algo_name
+
+    print(f'Road generation algorithm changed to : {algo_name}.')
+
+@eel.expose
+def generate():
+    grid =  ROAD_GENERATION_ALGORITHMS[SELECTED_ROAD_GENERATION_ALGORITHM](GRID_WIDTH, GRID_HEIGHT)
+    grid = generate_river(grid, GRID_WIDTH, GRID_HEIGHT)
+    grid = z3_solver.solve(grid)
+    return grid
+
+def sync_rg_to_front():
+    algorithms = list(ROAD_GENERATION_ALGORITHMS.keys())
+    print(f'Syncing rg algorithms to front: {algorithms}.')
     eel.registerRoadGenerationAlgorithms(algorithms)