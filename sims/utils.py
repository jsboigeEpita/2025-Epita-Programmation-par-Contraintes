--- conflicted
+++ resolved
@@ -1,10 +1,7 @@
-from enum import Enum, IntEnum
-
-class Tile(IntEnum):
-    NONE = 0
-    ROAD = 1
-<<<<<<< HEAD
-    BUILDING = 2
-=======
-    WATER = 2
->>>>>>> 8afea5f0
+from enum import Enum, IntEnum
+
+class Tile(IntEnum):
+    NONE = 0
+    ROAD = 1
+    WATER = 2
+    BUILDING = 3