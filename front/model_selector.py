import datetime
from marko_slsqp.markowitz_slsqp import slsqp
<<<<<<< HEAD
from marko_cpsat.markowitz_cpsat import cpsat
=======
from marko_ga.ga import ga
>>>>>>> c6888740

def select_model(
    model: str,
    tickers: list,
    start_date: datetime,
    end_date: datetime,
    bounds : list,
    risk : int
):
    match model:
        case "SLSQP":
            return slsqp(tickers, start_date, end_date, bounds, risk)
        # TODO
        case "GA(Arithmetic-Gaussian-Tournament-Dirichlet)":
            return ga("agtd.yaml")(tickers, start_date, end_date, bounds, risk)
        case "GA(Convex-Gaussian-Tournament-Dirichlet)":
            return ga("cgtd.yaml")(tickers, start_date, end_date, bounds, risk)
        case "GA(Convex-Directional-Tournament-Dirichlet)":
            return ga("cdtd.yaml")(tickers, start_date, end_date, bounds, risk)
        case "GA(Convex-Gaussian-Best-Dirichlet)":
            return ga("cgbd.yaml")(tickers, start_date, end_date, bounds, risk)
        case "GA(Convex-Gaussian-Best-Uniform)":
            return ga("cgbu.yaml")(tickers, start_date, end_date, bounds, risk)
        case "CP_SAT":
            return cpsat(tickers, start_date, end_date, bounds, risk)
        case "MINLP":
            return slsqp(tickers, start_date, end_date, bounds, risk)
        case _:
            print(f"ERROR - model {model} should not exists")
            return {"weights": []}
    return []<|MERGE_RESOLUTION|>--- conflicted
+++ resolved
@@ -1,10 +1,7 @@
 import datetime
 from marko_slsqp.markowitz_slsqp import slsqp
-<<<<<<< HEAD
 from marko_cpsat.markowitz_cpsat import cpsat
-=======
 from marko_ga.ga import ga
->>>>>>> c6888740
 
 def select_model(
     model: str,
